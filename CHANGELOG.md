--- conflicted
+++ resolved
@@ -7,13 +7,9 @@
 [Semantic Versioning](http://semver.org/).
 
 ## [Unreleased]
-<<<<<<< HEAD
 ### Changed
  * Improve packaging of data files to support building with pyinstaller
 
-=======
-
 ## [2.7.5] - 2017-02-15
->>>>>>> 046fca2f
 ### Fixed
  * Fixed user's supports and updates being spendable by other transactions