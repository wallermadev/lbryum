--- conflicted
+++ resolved
@@ -668,16 +668,10 @@
                             if 0 <= nOut < len(tx['outputs']):
                                 scriptPubKey = tx['outputs'][nOut]['scriptPubKey']
                                 decoded_script = [r for r in script_GetOp(scriptPubKey.decode('hex'))]
-<<<<<<< HEAD
                                 n, script = decode_claim_script(decoded_script)
                                 decoded_name, decoded_value = n.name, n.value
                                 if decoded_name == name:
                                     return {'value': decoded_value, 'txid': result['proof']['txhash']}
-=======
-                                n, value, rest = decode_claim_script(decoded_script)
-                                if n == name:
-                                    return {'value': value, 'txid': result['proof']['txhash']}
->>>>>>> cf5f9868
                                 return {'error': 'name in proof did not match requested name'}
                             return {'error': 'invalid nOut: %d (let(outputs): %d' % (nOut, len(tx['outputs']))}
                         return {'error': "computed txid did not match given transaction: %s vs %s" %
